Loading module Cryptol
Loading module Cryptol
Loading module Main
<<<<<<< HEAD
[warning] at ./check01.cry:2:1--2:27:
  Defaulting 4th type parameter
             of expression (@@)
             at ./check01.cry:2:5--2:27
  to max (width 19) (width 6)
=======
[warning] at ./check01.cry:2:24--2:26:
  Defaulting type parameter 'bits'
             of literal or demoted expression
             at ./check01.cry:2:24--2:26
  to 5
>>>>>>> 287abbf1
[0x00000007, 0x00000014]
True<|MERGE_RESOLUTION|>--- conflicted
+++ resolved
@@ -1,18 +1,10 @@
 Loading module Cryptol
 Loading module Cryptol
 Loading module Main
-<<<<<<< HEAD
-[warning] at ./check01.cry:2:1--2:27:
-  Defaulting 4th type parameter
-             of expression (@@)
-             at ./check01.cry:2:5--2:27
-  to max (width 19) (width 6)
-=======
 [warning] at ./check01.cry:2:24--2:26:
   Defaulting type parameter 'bits'
              of literal or demoted expression
              at ./check01.cry:2:24--2:26
   to 5
->>>>>>> 287abbf1
 [0x00000007, 0x00000014]
 True