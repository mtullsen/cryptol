--- conflicted
+++ resolved
@@ -156,13 +156,9 @@
                        GitRev
 
   default-extensions:  CPP
-<<<<<<< HEAD
   GHC-options:         -Wall -O2 -fsimpl-tick-factor=140
   -- the `fsimpl-tick-factor` is needed to finish optimizing the
   -- generic trie.
-=======
-  GHC-options:         -Wall -O2
->>>>>>> b35dbbd4
   ghc-prof-options:    -fprof-auto -prof
 
   if flag(relocatable)
