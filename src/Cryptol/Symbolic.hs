--- conflicted
+++ resolved
@@ -112,12 +112,8 @@
 proverError msg modEnv = return (Right (ProverError msg, modEnv), [])
 
 satProve :: ProverCommand -> M.ModuleCmd ProverResult
-<<<<<<< HEAD
-satProve ProverCommand {..} = protectStack pcUseSolverIte proverError $ \modEnv ->
+satProve ProverCommand {..} = protectStack proverError $ \modEnv ->
   M.runModuleM modEnv $ do
-=======
-satProve ProverCommand {..} = protectStack proverError $ \modEnv -> do
->>>>>>> 80daf82b
   let (isSat, mSatNum) = case pcQueryType of
         ProveQuery -> (False, Nothing)
         SatQuery sn -> case sn of
@@ -141,15 +137,9 @@
   let runFn | isSat     = runProver SBV.allSatWithAny allSatSMTResults
             | otherwise = runProver SBV.proveWithAny  thmSMTResults
   case predArgTypes pcSchema of
-<<<<<<< HEAD
     Left msg -> return (ProverError msg)
     Right ts -> do when pcVerbose $ M.io $ putStrLn "Simulating..."
-                   let env = evalDecls (emptyEnv pcUseSolverIte) extDgs
-=======
-    Left msg -> return (Right (ProverError msg, modEnv), [])
-    Right ts -> do when pcVerbose $ putStrLn "Simulating..."
                    let env = evalDecls mempty extDgs
->>>>>>> 80daf82b
                    let v = evalExpr env pcExpr
                    prims <- M.getPrimMap
                    results' <- runFn $ do
