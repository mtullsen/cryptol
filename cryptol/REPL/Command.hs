-- |
-- Module      :  $Header$
-- Copyright   :  (c) 2013-2014 Galois, Inc.
-- License     :  BSD3
-- Maintainer  :  cryptol@galois.com
-- Stability   :  provisional
-- Portability :  portable

{-# LANGUAGE CPP, PatternGuards, FlexibleContexts #-}
module REPL.Command (
    -- * Commands
    Command(..), CommandDescr(..), CommandBody(..)
  , parseCommand
  , runCommand
  , splitCommand
  , findCommand
  , findCommandExact
  , findNbCommand

  , moduleCmd, loadCmd, loadPrelude

    -- Misc utilities
  , handleCtrlC
  , sanitize

    -- To support Notebook interface (might need to refactor)
  , replParse
  , liftModuleCmd
  , moduleCmdResult
  ) where

import REPL.Monad
import REPL.Trie

import qualified Cryptol.ModuleSystem as M
import qualified Cryptol.ModuleSystem.Base as M (preludeName)
import qualified Cryptol.ModuleSystem.NamingEnv as M

import qualified Cryptol.Eval.Value as E
import qualified Cryptol.Testing.Random  as TestR
import qualified Cryptol.Testing.Exhaust as TestX
import Cryptol.Parser
    (parseExprWith,parseReplWith,ParseError(),Config(..),defaultConfig,parseModName)
import Cryptol.Parser.Position (emptyRange,getLoc)
import qualified Cryptol.TypeCheck.AST as T
import qualified Cryptol.TypeCheck.Subst as T
import qualified Cryptol.TypeCheck.InferTypes as T
import Cryptol.TypeCheck.PP (dump,ppWithNames)
import Cryptol.TypeCheck.Defaulting(defaultExpr)
import Cryptol.Utils.PP
import Cryptol.Utils.Panic(panic)
import qualified Cryptol.Parser.AST as P
import Cryptol.Prims.Doc(helpDoc)
import qualified Cryptol.Transform.Specialize as S
import qualified Cryptol.Symbolic

import qualified Control.Exception as X
import Control.Monad (guard,unless,forM_,when)
import Data.Char (isSpace,isPunctuation,isSymbol)
import Data.Function (on)
import Data.List (intercalate,isPrefixOf)
import Data.Maybe (fromMaybe,mapMaybe)
import Data.Monoid (mempty)
import System.Exit (ExitCode(ExitSuccess))
import System.Process (shell,createProcess,waitForProcess)
import qualified System.Process as Process(runCommand)
import System.FilePath((</>), isPathSeparator)
import System.Directory(getHomeDirectory,setCurrentDirectory,doesDirectoryExist)
import qualified Data.Map as Map
import qualified Data.IntMap as IntMap
import System.IO(hFlush,stdout)
import System.Random.TF(newTFGen)
import Numeric (showFFloat)

#if __GLASGOW_HASKELL__ < 706
import Control.Monad (liftM)
import qualified Text.ParserCombinators.ReadP as P
import Text.Read hiding (step)
import System.Environment (getEnvironment)

lookupEnv :: String -> IO (Maybe String)
lookupEnv key = lookup key `liftM` getEnvironment

readEither :: Read a => String -> Either String a
readEither s =
  case [ x | (x,"") <- readPrec_to_S read' minPrec s ] of
    [x] -> Right x
    []  -> Left "Prelude.read: no parse"
    _   -> Left "Prelude.read: ambiguous parse"
 where
  read' =
    do x <- readPrec
       lift P.skipSpaces
       return x

-- | Parse a string using the 'Read' instance.
-- Succeeds if there is exactly one valid result.
readMaybe :: Read a => String -> Maybe a
readMaybe s = case readEither s of
                Left _  -> Nothing
                Right a -> Just a
#else
import System.Environment (lookupEnv)
#endif

-- Commands --------------------------------------------------------------------

-- | Commands.
data Command
  = Command (REPL ())         -- ^ Successfully parsed command
  | Ambiguous String [String] -- ^ Ambiguous command, list of conflicting
                              --   commands
  | Unknown String            -- ^ The unknown command

-- | Command builder.
data CommandDescr = CommandDescr
  { cNames :: [String]
  , cBody :: CommandBody
  , cHelp :: String
  }

instance Show CommandDescr where
  show = show . cNames

instance Eq CommandDescr where
  (==) = (==) `on` cNames

instance Ord CommandDescr where
  compare = compare `on` cNames

data CommandBody
  = ExprArg     (String   -> REPL ())
  | DeclsArg    (String   -> REPL ())
  | ExprTypeArg (String   -> REPL ())
  | FilenameArg (FilePath -> REPL ())
  | OptionArg   (String   -> REPL ())
  | ShellArg    (String   -> REPL ())
  | NoArg       (REPL ())


-- | REPL command parsing.
commands :: CommandMap
commands  = foldl insert emptyTrie commandList
  where
  insert m d = foldl (insertOne d) m (cNames d)
  insertOne d m name = insertTrie name d m

-- | Notebook command parsing.
nbCommands :: CommandMap
nbCommands  = foldl insert emptyTrie nbCommandList
  where
  insert m d = foldl (insertOne d) m (cNames d)
  insertOne d m name = insertTrie name d m

-- | A subset of commands safe for Notebook execution
nbCommandList :: [CommandDescr]
nbCommandList  =
  [ CommandDescr [ ":t", ":type" ] (ExprArg typeOfCmd)
    "check the type of an expression"
  , CommandDescr [ ":b", ":browse" ] (ExprTypeArg browseCmd)
    "display the current environment"
  , CommandDescr [ ":?", ":help" ] (ExprArg helpCmd)
    "display a brief description about a built-in operator"
  , CommandDescr [ ":s", ":set" ] (OptionArg setOptionCmd)
    "set an environmental option (:set on its own displays current values)"
  ]

commandList :: [CommandDescr]
commandList  =
  nbCommandList ++
  [ CommandDescr [ ":q", ":quit" ] (NoArg quitCmd)
    "exit the REPL"
  , CommandDescr [ ":l", ":load" ] (FilenameArg loadCmd)
    "load a module"
  , CommandDescr [ ":r", ":reload" ] (NoArg reloadCmd)
    "reload the currently loaded module"
  , CommandDescr [ ":e", ":edit" ] (FilenameArg editCmd)
    "edit the currently loaded module"
  , CommandDescr [ ":!" ] (ShellArg runShellCmd)
    "execute a command in the shell"
  , CommandDescr [ ":cd" ] (FilenameArg cdCmd)
    "set the current working directory"
  , CommandDescr [ ":m", ":module" ] (FilenameArg moduleCmd)
    "load a module"

  , CommandDescr [ ":check" ] (ExprArg (qcCmd QCRandom))
    "use random testing to check that the argument always returns true (if no argument, check all properties)"
  , CommandDescr [ ":exhaust" ] (ExprArg (qcCmd QCExhaust))
    "use exhaustive testing to prove that the argument always returns true (if no argument, check all properties)"
  , CommandDescr [ ":prove" ] (ExprArg proveCmd)
    "use an external solver to prove that the argument always returns true (if no argument, check all properties)"
  , CommandDescr [ ":sat" ] (ExprArg satCmd)
    "use a solver to find a satisfying assignment for which the argument returns true (if no argument, find an assignment for all properties)"
  , CommandDescr [ ":debug_specialize" ] (ExprArg specializeCmd)
    "do type specialization on a closed expression"
  ]

genHelp :: [CommandDescr] -> [String]
genHelp cs = map cmdHelp cs
  where
  cmdHelp cmd = concat [ "  ", cmdNames cmd, pad (cmdNames cmd), cHelp cmd ]
  cmdNames cmd = intercalate ", " (cNames cmd)
  padding     = 2 + maximum (map (length . cmdNames) cs)
  pad n       = replicate (max 0 (padding - length n)) ' '


-- Command Evaluation ----------------------------------------------------------

-- | Run a command.
runCommand :: Command -> REPL ()
runCommand c = case c of

  Command cmd -> cmd `REPL.Monad.catch` handler
    where
    handler re = io (putStrLn "" >> print (pp re))

  Unknown cmd -> io (putStrLn ("Unknown command: " ++ cmd))

  Ambiguous cmd cmds -> io $ do
    putStrLn (cmd ++ " is ambiguous, it could mean one of:")
    putStrLn ("\t" ++ intercalate ", " cmds)


-- Get the setting we should use for displaying values.
getPPValOpts :: REPL E.PPOpts
getPPValOpts =
  do EnvNum base      <- getUser "base"
     EnvBool ascii    <- getUser "ascii"
     EnvNum infLength <- getUser "infLength"
     return E.PPOpts { E.useBase      = base
                     , E.useAscii     = ascii
                     , E.useInfLength = infLength
                     }

evalCmd :: String -> REPL ()
evalCmd str = do
  ri <- replParseInput str
  case ri of
    P.ExprInput expr -> do
      (val,_ty) <- replEvalExpr expr
      ppOpts <- getPPValOpts
      io $ rethrowEvalError $ print $ pp $ E.WithBase ppOpts val
    P.LetInput decl -> do
      -- explicitly make this a top-level declaration, so that it will
      -- be generalized if mono-binds is enabled
      replEvalDecl decl

data QCMode = QCRandom | QCExhaust deriving (Eq, Show)

-- | Randomly test a property, or exhaustively check it if the number
-- of values in the type under test is smaller than the @tests@
-- environment variable, or we specify exhaustive testing.
qcCmd :: QCMode -> String -> REPL ()
qcCmd qcMode "" =
  do xs <- getPropertyNames
     if null xs
        then io $ putStrLn "There are no properties in scope."
        else forM_ xs $ \x ->
               do io $ putStr $ "property " ++ x ++ " "
                  qcCmd qcMode x

qcCmd qcMode str =
  do expr <- replParseExpr str
     (val,ty) <- replEvalExpr expr
     EnvNum testNum  <- getUser "tests"
     case TestX.testableType ty of
       Just (sz,vss) | qcMode == QCExhaust || sz <= toInteger testNum ->
         do io $ putStrLn "Using exhaustive testing."
            let doTest _ [] = panic "We've unexpectedly run out of test cases"
                                    []
                doTest _ (vs : vss1) =
                    if TestX.runTest val vs
                        then (Nothing, vss1)
                        else (Just vs, vss1)
            ok <- go doTest sz 0 vss
            when ok $ io $ putStrLn "Q.E.D."

       n -> case TestR.testableType ty of
              Nothing   -> raise (TypeNotTestable ty)
              Just gens ->
                do io $ putStrLn "Using random testing."
                   prt testingMsg
                   g <- io newTFGen
                   ok <- go (TestR.runTest val gens) testNum 0 g
                   when ok $
                     case n of
                       Just (valNum,_) ->
                         do let valNumD = fromIntegral valNum :: Double
                                percent = fromIntegral (testNum * 100)
                                        / valNumD
                                showValNum
                                   | valNum > 2 ^ (20::Integer) =
                                       "2^^" ++ show (round $ logBase 2 valNumD :: Integer)
                                   | otherwise = show valNum
                            io $ putStrLn $ "Coverage: "
                                     ++ showFFloat (Just 2) percent "% ("
                                     ++ show testNum ++ " of "
                                     ++ showValNum ++ " values)"
                       Nothing -> return ()

  where
  testingMsg = "testing..."

  totProgressWidth = 4    -- 100%

  prt msg   = io (putStr msg >> hFlush stdout)
  prtLn msg = io (putStrLn msg >> hFlush stdout)

  ppProgress this tot = unlessBatch $
    let percent = show (div (100 * this) tot) ++ "%"
        width   = length percent
        pad     = replicate (totProgressWidth - width) ' '
    in prt (pad ++ percent)

  del n       = unlessBatch $ prt (replicate n '\BS')
  delTesting  = del (length testingMsg)
  delProgress = del totProgressWidth

  go _ totNum testNum _
     | testNum >= totNum =
         do delTesting
            prtLn $ "passed " ++ show totNum ++ " tests."
            return True

  go doTest totNum testNum st =
     do ppProgress testNum totNum
        res <- io $ rethrowEvalError $ X.evaluate $ doTest (div (100 * (1 + testNum)) totNum) st
        case res of
          (Nothing, st1) -> do delProgress
                               go doTest totNum (testNum + 1) st1
          (Just vs, _g1) ->
             do opts <- getPPValOpts
                do delProgress
                   delTesting
                   prtLn "FAILED for the following inputs:"
                   io $ mapM_ (print . pp . E.WithBase opts) vs
                   return False

satCmd, proveCmd :: String -> REPL ()
satCmd = cmdProveSat True
proveCmd = cmdProveSat False

-- | Run a SAT solver on the given expression. Binds the @it@ variable
-- to a record whose form depends on the expression given. See ticket
-- #66 for a discussion of this design.
cmdProveSat :: Bool -> String -> REPL ()
cmdProveSat isSat "" =
  do xs <- getPropertyNames
     if null xs
        then io $ putStrLn "There are no properties in scope."
        else forM_ xs $ \x ->
               do io $ putStr $ "property " ++ x ++ " "
                  cmdProveSat isSat x
cmdProveSat isSat str = do
  EnvString proverName <- getUser "prover"
  EnvString fileName <- getUser "smtfile"
  let mfile = if fileName == "-" then Nothing else Just fileName
  case proverName of
    "offline" -> offlineProveSat isSat str mfile
    _ -> onlineProveSat isSat str proverName mfile

onlineProveSat :: Bool
               -> String -> String -> Maybe FilePath -> REPL ()
onlineProveSat isSat str proverName mfile = do
  EnvBool iteSolver <- getUser "iteSolver"
  EnvBool verbose <- getUser "debug"
  let cexStr | isSat = "satisfying assignment"
             | otherwise = "counterexample"
  parseExpr <- replParseExpr str
  (expr, schema) <- replCheckExpr parseExpr
<<<<<<< HEAD
  denv <- getDynEnv
  result <- liftModuleCmd $
    Cryptol.Symbolic.satProve isSat (proverName, iteSolver, verbose)
                                    (M.deDecls denv)
                                    mfile
                                    (expr, schema)
  ppOpts <- getPPValOpts
  case result of
    Left msg           -> io $ putStrLn msg
    Right (Left ts)    -> do
      io $ putStrLn (if isSat then "Unsatisfiable." else "Q.E.D.")
      let (t, e) = mkSolverResult cexStr (not isSat) (Left ts)
      bindItVariable t e
    Right (Right tevs) -> do
      let vs = map (\(_,_,v) -> v) tevs
          tes = map (\(t,e,_) -> (t,e)) tevs
          doc = ppPrec 3 parseExpr -- function application has precedence 3
          docs = map (pp . E.WithBase ppOpts) vs
      io $ print $ hsep (doc : docs) <+>
                   text (if isSat then "= True" else "= False")
      -- bind the counterexample to `it`
      let (t, e) = mkSolverResult cexStr isSat (Right tes)
      bindItVariable t e

offlineProveSat :: Bool -> String -> Maybe FilePath -> REPL ()
offlineProveSat isSat str mfile = do
  EnvBool useIte <- getUser "iteSolver"
  EnvBool vrb <- getUser "debug"
  parseExpr <- replParseExpr str
  exsch <- replCheckExpr parseExpr
  decls <- fmap M.deDecls getDynEnv
  result <- liftModuleCmd $
    Cryptol.Symbolic.satProveOffline isSat useIte vrb decls mfile exsch
  case result of
    Left msg -> io $ putStrLn msg
    Right () -> return ()

-- | Make a type/expression pair that is suitable for binding to @it@
-- after running @:sat@ or @:prove@
mkSolverResult :: String
               -> Bool
               -> Either [T.Type] [(T.Type, T.Expr)]
               -> (T.Type, T.Expr)
mkSolverResult thing result earg = (rty, re)
  where
    rName = T.Name "result"
    rty = T.TRec $ [(rName, T.tBit )] ++ map fst argF
    re  = T.ERec $ [(rName, resultE)] ++ map snd argF
    resultE = if result then T.eTrue else T.eFalse
    mkArgs tes = reverse (go tes [] (1 :: Int))
      where
        go [] fs _ = fs
        go ((t, e):tes') fs n = go tes' (((argName, t), (argName, e)):fs) (n+1)
          where argName = T.Name ("arg" ++ show n)
    argF = case earg of
      Left ts -> mkArgs $ (map addError) ts
        where addError t = (t, T.eError t ("no " ++ thing ++ " available"))
      Right tes -> mkArgs tes
=======
  EnvString proverName <- getUser "prover"
  EnvBool iteSolver <- getUser "iteSolver"
  EnvBool verbose <- getUser "debug"
  EnvNum n        <- getUser "satNum"
  result <- liftModuleCmd $ Cryptol.Symbolic.sat (proverName, iteSolver, verbose) (expr, schema)
  ppOpts <- getPPValOpts
  case result of
    Left msg        -> io $ putStrLn msg
    Right Nothing   -> io $ putStrLn "Unsatisfiable."
    Right (Just vs) -> do
        let solutions = map (map (pp . E.WithBase ppOpts)) vs
        io $ print ((ppPrec 3 parseExpr) <+> text "is satisfied by:") -- function application has precedence 3
        mapM_ (io . print . hsep) (if n < 0 then solutions else take n solutions)
>>>>>>> 7d9376df

specializeCmd :: String -> REPL ()
specializeCmd str = do
  parseExpr <- replParseExpr str
  (expr, schema) <- replCheckExpr parseExpr
  spexpr <- replSpecExpr expr
  io $ putStrLn  "Expression type:"
  io $ print    $ pp schema
  io $ putStrLn  "Original expression:"
  io $ putStrLn $ dump expr
  io $ putStrLn  "Specialized expression:"
  io $ putStrLn $ dump spexpr

typeOfCmd :: String -> REPL ()
typeOfCmd str = do
  expr      <- replParseExpr str
  (def,sig) <- replCheckExpr expr

  -- XXX need more warnings from the module system
  --io (mapM_ printWarning ws)
  whenDebug (io (putStrLn (dump def)))
  io $ print $ pp expr <+> text ":" <+> pp sig

reloadCmd :: REPL ()
reloadCmd  = do
  mb <- getLoadedMod
  case mb of
    Just m  -> loadCmd (lPath m)
    Nothing -> return ()


editCmd :: String -> REPL ()
editCmd path
  | null path = do
      mb <- getLoadedMod
      case mb of

        Just m -> do
          success <- replEdit (lPath m)
          if success
             then loadCmd (lPath m)
             else return ()

        Nothing   -> do
          io (putStrLn "No files to edit.")
          return ()

  | otherwise = do
      _  <- replEdit path
      mb <- getLoadedMod
      case mb of
        Nothing -> loadCmd path
        Just _  -> return ()

moduleCmd :: String -> REPL ()
moduleCmd modString
  | null modString = return ()
  | otherwise      = do
      case parseModName modString of
        Just m -> loadCmd =<< liftModuleCmd (M.findModule m)
        Nothing -> io $ putStrLn "Invalid module name."

loadPrelude :: REPL ()
loadPrelude  = moduleCmd $ show $ pp M.preludeName

loadCmd :: FilePath -> REPL ()
loadCmd path
  | null path = return ()
  | otherwise = do
      setLoadedMod LoadedModule
        { lName = Nothing
        , lPath = path
        }

      m <- liftModuleCmd (M.loadModuleByPath path)
      whenDebug (io (putStrLn (dump m)))
      setLoadedMod LoadedModule
        { lName = Just (T.mName m)
        , lPath = path
        }
      setDynEnv mempty

quitCmd :: REPL ()
quitCmd  = stop


browseCmd :: String -> REPL ()
browseCmd pfx = do
  browseTSyns pfx
  browseNewtypes pfx
  browseVars pfx

browseTSyns :: String -> REPL ()
browseTSyns pfx = do
  tsyns <- getTSyns
  let tsyns' = Map.filterWithKey (\k _ -> pfx `isNamePrefix` k) tsyns
  unless (Map.null tsyns') $ io $ do
    putStrLn "Type Synonyms"
    putStrLn "============="
    let ppSyn (qn,T.TySyn _ ps cs ty) = pp (T.TySyn qn ps cs ty)
    print (nest 4 (vcat (map ppSyn (Map.toList tsyns'))))
    putStrLn ""

browseNewtypes :: String -> REPL ()
browseNewtypes pfx = do
  nts <- getNewtypes
  let nts' = Map.filterWithKey (\k _ -> pfx `isNamePrefix` k) nts
  unless (Map.null nts') $ io $ do
    putStrLn "Newtypes"
    putStrLn "========"
    let ppNT (qn,nt) = T.ppNewtypeShort (nt { T.ntName = qn })
    print (nest 4 (vcat (map ppNT (Map.toList nts'))))
    putStrLn ""

browseVars :: String -> REPL ()
browseVars pfx = do
  vars <- getVars
  let allNames = vars
          {- This shows the built-ins as well:
             Map.union vars
                  (Map.fromList [ (Name x,t) | (x,(_,t)) <- builtIns ]) -}
      vars' = Map.filterWithKey (\k _ -> pfx `isNamePrefix` k) allNames

      isProp p     = T.PragmaProperty `elem` (M.ifDeclPragmas p)
      (props,syms) = Map.partition isProp vars'

  ppBlock "Properties" props
  ppBlock "Symbols" syms

  where
  ppBlock name xs =
    unless (Map.null xs) $ io $ do
      putStrLn name
      putStrLn (replicate (length name) '=')
      let step k d acc =
              pp k <+> char ':' <+> pp (M.ifDeclSig d) : acc
      print (nest 4 (vcat (Map.foldrWithKey step [] xs)))
      putStrLn ""



setOptionCmd :: String -> REPL ()
setOptionCmd str
  | Just value <- mbValue = setUser key value
  | null key              = mapM_ (describe . optName) (leaves userOptions)
  | otherwise             = describe key
  where
  (before,after) = break (== '=') str
  key   = trim before
  mbValue = case after of
              _ : stuff -> Just (trim stuff)
              _         -> Nothing

  describe k = do
    ev <- tryGetUser k
    io $ case ev of
           Just (EnvString s)   -> putStrLn (k ++ " = " ++ s)
           Just (EnvNum n)      -> putStrLn (k ++ " = " ++ show n)
           Just (EnvBool True)  -> putStrLn (k ++ " = on")
           Just (EnvBool False) -> putStrLn (k ++ " = off")
           Nothing              -> do putStrLn ("Unknown user option: `" ++ k ++ "`")
                                      when (any isSpace k) $ do
                                        let (k1, k2) = break isSpace k
                                        putStrLn ("Did you mean: `:set " ++ k1 ++ " =" ++ k2 ++ "`?")


helpCmd :: String -> REPL ()
helpCmd cmd
  | null cmd = io (mapM_ putStrLn (genHelp commandList))
  | Just (ec,_) <- lookup cmd builtIns =
                io $ print $ helpDoc ec
  | otherwise = do io $ putStrLn $ "// No documentation is available."
                   typeOfCmd cmd


runShellCmd :: String -> REPL ()
runShellCmd cmd
  = io $ do h <- Process.runCommand cmd
            _ <- waitForProcess h
            return ()

cdCmd :: FilePath -> REPL ()
cdCmd f | null f = io $ putStrLn $ "[error] :cd requires a path argument"
        | otherwise = do
  exists <- io $ doesDirectoryExist f
  if exists
    then io $ setCurrentDirectory f
    else raise $ DirectoryNotFound f

-- C-c Handlings ---------------------------------------------------------------

-- XXX this should probably do something a bit more specific.
handleCtrlC :: REPL ()
handleCtrlC  = io (putStrLn "Ctrl-C")


-- Utilities -------------------------------------------------------------------

isNamePrefix :: String -> P.QName -> Bool
isNamePrefix pfx n = case n of
  P.QName _ (P.Name _) -> pfx `isPrefixOf` pretty n
  _                    -> False

{-
printWarning :: (Range,Warning) -> IO ()
printWarning = print . ppWarning

printError :: (Range,Error) -> IO ()
printError = print . ppError
-}

-- | Lift a parsing action into the REPL monad.
replParse :: (String -> Either ParseError a) -> String -> REPL a
replParse parse str = case parse str of
  Right a -> return a
  Left e  -> raise (ParseError e)

replParseInput :: String -> REPL P.ReplInput
replParseInput = replParse $ parseReplWith interactiveConfig

replParseExpr :: String -> REPL P.Expr
replParseExpr = replParse $ parseExprWith interactiveConfig

interactiveConfig :: Config
interactiveConfig = defaultConfig { cfgSource = "<interactive>" }

liftModuleCmd :: M.ModuleCmd a -> REPL a
liftModuleCmd cmd = moduleCmdResult =<< io . cmd =<< getModuleEnv

moduleCmdResult :: M.ModuleRes a -> REPL a
moduleCmdResult (res,ws0) = do
  EnvBool yes <- getUser "warnDefaulting"
  let isDefaultWarn (T.DefaultingTo _ _) = True
      isDefaultWarn _ = False

      filterDefaults (M.TypeCheckWarnings xs) =
        case filter (not . isDefaultWarn . snd) xs of
          [] -> Nothing
          ys -> Just (M.TypeCheckWarnings ys)
      filterDefaults w = Just w

  let ws = if yes then ws0
                  else mapMaybe filterDefaults ws0
  io (mapM_ (print . pp) ws)
  case res of
    Right (a,me') -> setModuleEnv me' >> return a
    Left err      -> raise (ModuleSystemError err)

replCheckExpr :: P.Expr -> REPL (T.Expr,T.Schema)
replCheckExpr e = liftModuleCmd $ M.checkExpr e

-- | Check declarations as though they were defined at the top-level.
replCheckDecls :: [P.Decl] -> REPL [T.DeclGroup]
replCheckDecls ds = do
  npds <- liftModuleCmd $ M.noPat ds
  denv <- getDynEnv
  let dnames = M.namingEnv npds
  ne' <- M.travNamingEnv uniqify dnames
  let denv' = denv { M.deNames = ne' `M.shadowing` M.deNames denv }
      undo exn = do
        -- if typechecking fails, we want to revert changes to the
        -- dynamic environment and reraise
        setDynEnv denv
        raise exn
  setDynEnv denv'
  let topDecls = [ P.Decl (P.TopLevel P.Public d) | d <- npds ]
  catch (liftModuleCmd $ M.checkDecls topDecls) undo

replSpecExpr :: T.Expr -> REPL T.Expr
replSpecExpr e = liftModuleCmd $ S.specialize e

replEvalExpr :: P.Expr -> REPL (E.Value, T.Type)
replEvalExpr expr =
  do (def,sig) <- replCheckExpr expr

     let range = fromMaybe emptyRange (getLoc expr)
     (def1,ty) <-
        case defaultExpr range def sig of
          Nothing -> raise (EvalPolyError sig)
          Just (tys,def1) ->
            do let nms = T.addTNames (T.sVars sig) IntMap.empty
               io $ mapM_ (warnDefault nms) tys
               let su = T.listSubst [ (T.tpVar a, t) | (a,t) <- tys ]
               return (def1, T.apSubst su (T.sType sig))

     val <- liftModuleCmd (M.evalExpr def1)
     _ <- io $ rethrowEvalError $ X.evaluate val
     whenDebug (io (putStrLn (dump def1)))
     -- add "it" to the namespace
     bindItVariable ty def1
     return (val,ty)
  where
  warnDefault ns (x,t) =
        print $ text "Assuming" <+> ppWithNames ns x <+> text "=" <+> pp t

-- | Creates a fresh binding of "it" to the expression given, and adds
-- it to the current dynamic environment
bindItVariable :: T.Type -> T.Expr -> REPL ()
bindItVariable ty expr = do
  let it = T.QName Nothing (P.Name "it")
  freshIt <- uniqify it
  let dg = T.NonRecursive decl
      schema = T.Forall { T.sVars  = []
                        , T.sProps = []
                        , T.sType  = ty
                        }
      decl = T.Decl { T.dName       = freshIt
                    , T.dSignature  = schema
                    , T.dDefinition = expr
                    , T.dPragmas    = []
                    }
  liftModuleCmd (M.evalDecls [dg])
  denv <- getDynEnv
  let en = M.EFromBind (P.Located emptyRange freshIt)
      nenv' = M.singletonE it en `M.shadowing` M.deNames denv
  setDynEnv $ denv { M.deNames = nenv' }

replEvalDecl :: P.Decl -> REPL ()
replEvalDecl decl = do
  dgs <- replCheckDecls [decl]
  whenDebug (mapM_ (\dg -> (io (putStrLn (dump dg)))) dgs)
  liftModuleCmd (M.evalDecls dgs)

replEdit :: String -> REPL Bool
replEdit file = do
  mb <- io (lookupEnv "EDITOR")
  let editor = fromMaybe "vim" mb
  io $ do
    (_,_,_,ph) <- createProcess (shell (unwords [editor, file]))
    exit       <- waitForProcess ph
    return (exit == ExitSuccess)

type CommandMap = Trie CommandDescr


-- Command Parsing -------------------------------------------------------------

-- | Strip leading space.
sanitize :: String -> String
sanitize  = dropWhile isSpace

-- | Strip trailing space.
sanitizeEnd :: String -> String
sanitizeEnd = reverse . sanitize . reverse

trim :: String -> String
trim = sanitizeEnd . sanitize

-- | Split at the first word boundary.
splitCommand :: String -> Maybe (String,String)
splitCommand txt =
  case sanitize txt of
    ':' : more
      | (as,bs) <- span (\x -> isPunctuation x || isSymbol x) more
      , not (null as) -> Just (':' : as, sanitize bs)

      | (as,bs) <- break isSpace more
      , not (null as) -> Just (':' : as, sanitize bs)

      | otherwise -> Nothing

    expr -> guard (not (null expr)) >> return (expr,[])

-- | Uncons a list.
uncons :: [a] -> Maybe (a,[a])
uncons as = case as of
  a:rest -> Just (a,rest)
  _      -> Nothing

-- | Lookup a string in the command list.
findCommand :: String -> [CommandDescr]
findCommand str = lookupTrie str commands

-- | Lookup a string in the command list, returning an exact match
-- even if it's the prefix of another command.
findCommandExact :: String -> [CommandDescr]
findCommandExact str = lookupTrieExact str commands

-- | Lookup a string in the notebook-safe command list.
findNbCommand :: Bool -> String -> [CommandDescr]
findNbCommand True  str = lookupTrieExact str nbCommands
findNbCommand False str = lookupTrie      str nbCommands

-- | Parse a line as a command.
parseCommand :: (String -> [CommandDescr]) -> String -> Maybe Command
parseCommand findCmd line = do
  (cmd,args) <- splitCommand line
  let args' = sanitizeEnd args
  case findCmd cmd of
    [c] -> case cBody c of
      ExprArg     body -> Just (Command (body args'))
      DeclsArg    body -> Just (Command (body args'))
      ExprTypeArg body -> Just (Command (body args'))
      FilenameArg body -> Just (Command (body =<< expandHome args'))
      OptionArg   body -> Just (Command (body args'))
      ShellArg    body -> Just (Command (body args'))
      NoArg       body -> Just (Command  body)

    [] -> case uncons cmd of
      Just (':',_) -> Just (Unknown cmd)
      Just _       -> Just (Command (evalCmd line))
      _            -> Nothing

    cs -> Just (Ambiguous cmd (concatMap cNames cs))

  where
  expandHome path =
    case path of
      '~' : c : more | isPathSeparator c -> do dir <- io getHomeDirectory
                                               return (dir </> more)
      _ -> return path<|MERGE_RESOLUTION|>--- conflicted
+++ resolved
@@ -52,13 +52,13 @@
 import qualified Cryptol.Parser.AST as P
 import Cryptol.Prims.Doc(helpDoc)
 import qualified Cryptol.Transform.Specialize as S
-import qualified Cryptol.Symbolic
+import qualified Cryptol.Symbolic as Symbolic
 
 import qualified Control.Exception as X
 import Control.Monad (guard,unless,forM_,when)
 import Data.Char (isSpace,isPunctuation,isSymbol)
 import Data.Function (on)
-import Data.List (intercalate,isPrefixOf)
+import Data.List (intercalate,isPrefixOf,nub)
 import Data.Maybe (fromMaybe,mapMaybe)
 import Data.Monoid (mempty)
 import System.Exit (ExitCode(ExitSuccess))
@@ -364,34 +364,56 @@
 onlineProveSat isSat str proverName mfile = do
   EnvBool iteSolver <- getUser "iteSolver"
   EnvBool verbose <- getUser "debug"
+  mSatNum <- getUserSatNum
   let cexStr | isSat = "satisfying assignment"
              | otherwise = "counterexample"
   parseExpr <- replParseExpr str
   (expr, schema) <- replCheckExpr parseExpr
-<<<<<<< HEAD
   denv <- getDynEnv
   result <- liftModuleCmd $
-    Cryptol.Symbolic.satProve isSat (proverName, iteSolver, verbose)
-                                    (M.deDecls denv)
-                                    mfile
-                                    (expr, schema)
+    Symbolic.satProve
+      isSat
+      mSatNum
+      (proverName, iteSolver, verbose)
+      (M.deDecls denv)
+      mfile
+      (expr, schema)
   ppOpts <- getPPValOpts
   case result of
-    Left msg           -> io $ putStrLn msg
-    Right (Left ts)    -> do
+    Symbolic.EmptyResult         ->
+      panic "REPL.Command" [ "got EmptyResult for online prover query" ]
+    Symbolic.ProverError msg     -> io $ putStrLn msg
+    Symbolic.ThmResult ts        -> do
       io $ putStrLn (if isSat then "Unsatisfiable." else "Q.E.D.")
       let (t, e) = mkSolverResult cexStr (not isSat) (Left ts)
       bindItVariable t e
-    Right (Right tevs) -> do
-      let vs = map (\(_,_,v) -> v) tevs
-          tes = map (\(t,e,_) -> (t,e)) tevs
-          doc = ppPrec 3 parseExpr -- function application has precedence 3
-          docs = map (pp . E.WithBase ppOpts) vs
-      io $ print $ hsep (doc : docs) <+>
+    Symbolic.AllSatResult tevss -> do
+      let tess = map (map $ \(t,e,_) -> (t,e)) tevss
+          vss  = map (map $ \(_,_,v) -> v)     tevss
+          ppvs vs = do
+            let docs = map (pp . E.WithBase ppOpts) vs
+                -- function application has precedence 3
+                doc = ppPrec 3 parseExpr
+            io $ print $ hsep (doc : docs) <+>
                    text (if isSat then "= True" else "= False")
-      -- bind the counterexample to `it`
-      let (t, e) = mkSolverResult cexStr isSat (Right tes)
-      bindItVariable t e
+          resultRecs = map (mkSolverResult cexStr isSat . Right) tess
+          collectTes tes = (t, es)
+            where
+              (ts, es) = unzip tes
+              t = case nub ts of
+                    [t'] -> t'
+                    _ -> panic "REPL.Command.onlineProveSat"
+                           [ "satisfying assignments with different types" ]
+          (ty, exprs) =
+            case resultRecs of
+              [] -> panic "REPL.Command.onlineProveSat"
+                      [ "no satisfying assignments after mkSovlerResult" ]
+              [(t, e)] -> (t, [e])
+              _        -> collectTes resultRecs
+      forM_ vss ppvs
+      case (ty, exprs) of
+        (t, [e]) -> bindItVariable t e
+        (t, es ) -> bindItVariables t es
 
 offlineProveSat :: Bool -> String -> Maybe FilePath -> REPL ()
 offlineProveSat isSat str mfile = do
@@ -401,10 +423,11 @@
   exsch <- replCheckExpr parseExpr
   decls <- fmap M.deDecls getDynEnv
   result <- liftModuleCmd $
-    Cryptol.Symbolic.satProveOffline isSat useIte vrb decls mfile exsch
+    Symbolic.satProveOffline isSat useIte vrb decls mfile exsch
   case result of
-    Left msg -> io $ putStrLn msg
-    Right () -> return ()
+    Symbolic.ProverError msg -> io $ putStrLn msg
+    Symbolic.EmptyResult -> return ()
+    _ -> panic "REPL.Command" [ "unexpected prover result for offline prover" ]
 
 -- | Make a type/expression pair that is suitable for binding to @it@
 -- after running @:sat@ or @:prove@
@@ -427,21 +450,6 @@
       Left ts -> mkArgs $ (map addError) ts
         where addError t = (t, T.eError t ("no " ++ thing ++ " available"))
       Right tes -> mkArgs tes
-=======
-  EnvString proverName <- getUser "prover"
-  EnvBool iteSolver <- getUser "iteSolver"
-  EnvBool verbose <- getUser "debug"
-  EnvNum n        <- getUser "satNum"
-  result <- liftModuleCmd $ Cryptol.Symbolic.sat (proverName, iteSolver, verbose) (expr, schema)
-  ppOpts <- getPPValOpts
-  case result of
-    Left msg        -> io $ putStrLn msg
-    Right Nothing   -> io $ putStrLn "Unsatisfiable."
-    Right (Just vs) -> do
-        let solutions = map (map (pp . E.WithBase ppOpts)) vs
-        io $ print ((ppPrec 3 parseExpr) <+> text "is satisfied by:") -- function application has precedence 3
-        mapM_ (io . print . hsep) (if n < 0 then solutions else take n solutions)
->>>>>>> 7d9376df
 
 specializeCmd :: String -> REPL ()
 specializeCmd str = do
@@ -759,6 +767,16 @@
       nenv' = M.singletonE it en `M.shadowing` M.deNames denv
   setDynEnv $ denv { M.deNames = nenv' }
 
+-- | Creates a fresh binding of "it" to a finite sequence of
+-- expressions of the same type, and adds that sequence to the current
+-- dynamic environment
+bindItVariables :: T.Type -> [T.Expr] -> REPL ()
+bindItVariables ty exprs = bindItVariable seqTy seqExpr
+  where
+    len = length exprs
+    seqTy = T.tSeq (T.tNum len) ty
+    seqExpr = T.EList exprs ty
+
 replEvalDecl :: P.Decl -> REPL ()
 replEvalDecl decl = do
   dgs <- replCheckDecls [decl]
